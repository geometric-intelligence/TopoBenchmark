_target_: topobenchmarkx.io.load.loaders.GraphLoader

defaults:
<<<<<<< HEAD
  - /transforms/cell_cycles_lifting

=======
  - /transforms/transform_chain2(g2s)
>>>>>>> 58be3940
# Data definition
parameters:
  data_domain: graph
  data_type: TUDataset
  data_name: MUTAG
  data_dir: ${paths.data_dir}${dataset.parameters.data_domain}/${dataset.parameters.data_type}/${dataset.parameters.data_name}
  data_split_dir: ${paths.data_dir}/data_splits/${dataset.parameters.data_name}/train_prop=0.5

  # Dataset parameters
  num_features: 7 # here basically I specify the initial num features in mutang at x aka x_0
  num_classes: 2
  task: classification
  task_level: graph
  data_seed: 0

  # Dataloader parameters
  batch_size: 1 # We have an issue with allowing multiple graphs in a batch due to sparse incidences
  num_workers: 0
  pin_memory: False

# transform:
#   _target_: topobenchmarkx.transforms.lifting.DataLiftingTransform
#   lifting: CellCyclesLifting
#   k_value: 1
#   complex_dim: 2
#   max_triangles: 6
#   aggregation_method: "sum"<|MERGE_RESOLUTION|>--- conflicted
+++ resolved
@@ -1,12 +1,8 @@
 _target_: topobenchmarkx.io.load.loaders.GraphLoader
 
 defaults:
-<<<<<<< HEAD
   - /transforms/cell_cycles_lifting
 
-=======
-  - /transforms/transform_chain2(g2s)
->>>>>>> 58be3940
 # Data definition
 parameters:
   data_domain: graph
