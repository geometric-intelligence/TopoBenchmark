--- conflicted
+++ resolved
@@ -1,13 +1,7 @@
 _target_: topobenchmarkx.io.load.loaders.GraphLoader
 
 defaults:
-<<<<<<< HEAD
-  #- transforms/graph2cellcomplex: cell_cycles_lifting
-  - transforms/graph2simplicial: simplicial_neighborhood
-  - transforms/feature_liftings: base_lifting
-=======
   - transforms: ${get_default_transform:graph,${model}}
->>>>>>> 0edd237e
 
 # Data definition
 parameters:
@@ -30,3 +24,4 @@
   batch_size: 10 # We have an issue with allowing multiple graphs in a batch due to sparse incidences
   num_workers: 0
   pin_memory: False
+  torch_geometric_dataset: False
