--- conflicted
+++ resolved
@@ -5,15 +5,9 @@
 defaults:
   - _self_
   - dataset: ZINC
-<<<<<<< HEAD
-  - model: cell/ccxn
-  - evaluator: regression # classification, regression
-  - callbacks: regression # classification,  regression
-=======
   - model: cell/cwn
   - evaluator: default # classification, regression
   - callbacks: default # classification,  regression
->>>>>>> 1c5d589c
   - logger: wandb # set logger here or use command line (e.g. `python train.py logger=tensorboard`)
   - trainer: default
   - paths: default
