# @package _global_

# specify here default configuration
# order of defaults determines the order in which configs override each other
defaults:
  - _self_
<<<<<<< HEAD
  - dataset: REDDIT-BINARY
  - model: graph/gin
  - evaluator: default # classification, regression
  - callbacks: default # classification,  regression
=======
  - dataset: cocitation_cora
  - model: simplicial/sccn
  - evaluator: default
  - callbacks: default
>>>>>>> b60df7ff
  - logger: wandb # set logger here or use command line (e.g. `python train.py logger=tensorboard`)
  - trainer: cpu
  - paths: default
  - extras: default
  - hydra: default

  # experiment configs allow for version control of specific hyperparameters
  # e.g. best hyperparameters for given model and datamodule
  - experiment: null

  # config for hyperparameter optimization
  - hparams_search: null

  # optional local config for machine/user specific settings
  # it's optional since it doesn't need to exist and is excluded from version control
  - optional local: default

  # debugging config (enable through command line, e.g. `python train.py debug=default)
  - debug: null

# evaluator: ${dataset.parameters.task}
# callbacks: ${dataset.parameters.task}

# task name, determines output directory path
task_name: "train"

# tags to help you identify your experiments
# you can overwrite this in experiment configs
# overwrite from command line with `python train.py tags="[first_tag, second_tag]"`
tags: ["dev"]

# set False to skip model training
train: True

# evaluate on test set, using best model weights achieved during training
# lightning chooses best weights based on the metric specified in checkpoint callback
test: True

# simply provide checkpoint path to resume training
ckpt_path: null

# seed for random number generators in pytorch, numpy and python.random
seed: null<|MERGE_RESOLUTION|>--- conflicted
+++ resolved
@@ -4,17 +4,10 @@
 # order of defaults determines the order in which configs override each other
 defaults:
   - _self_
-<<<<<<< HEAD
-  - dataset: REDDIT-BINARY
-  - model: graph/gin
-  - evaluator: default # classification, regression
-  - callbacks: default # classification,  regression
-=======
   - dataset: cocitation_cora
   - model: simplicial/sccn
   - evaluator: default
   - callbacks: default
->>>>>>> b60df7ff
   - logger: wandb # set logger here or use command line (e.g. `python train.py logger=tensorboard`)
   - trainer: cpu
   - paths: default
