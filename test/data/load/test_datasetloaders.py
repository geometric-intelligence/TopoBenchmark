"""Comprehensive test suite for all dataset loaders."""
import os
import pytest
import torch
import hydra
from pathlib import Path
from typing import List, Tuple, Dict, Any
from omegaconf import DictConfig

class TestLoaders:
    """Comprehensive test suite for all dataset loaders."""
    
    @pytest.fixture(autouse=True)
    def setup(self):
        """Setup test environment before each test method."""
        # Existing setup code remains the same
        hydra.core.global_hydra.GlobalHydra.instance().clear()
        base_dir = Path(__file__).resolve().parents[3]
        self.config_files = self._gather_config_files(base_dir)
        self.relative_config_dir = "../../../configs"
        self.test_splits = ['train', 'val', 'test']

    # Existing helper methods remain the same
    def _gather_config_files(self, base_dir: Path) -> List[str]:
        """Gather all relevant config files.
        
        Parameters
        ----------
        base_dir : Path
            Base directory to start searching for config files.

        Returns
        -------
        List[str]
          List of config file paths.
        """
        config_files = []
        config_base_dir = base_dir / "configs/dataset"
<<<<<<< HEAD
        exclude_datasets = {"karate_club.yaml",
                            # Below the datasets that takes quite some time to load and process
                            "mantra_name.yaml", "mantra_orientation.yaml",
                            # Below the datasets that have some default transforms with we manually overriten with no_transform,
=======
        exclude_datasets = {# Below the datasets that have some default transforms manually overriten with no_transform,
>>>>>>> 04f9665c
                            # due to lack of default transform for domain2domain
                            "REDDIT-BINARY.yaml", "IMDB-MULTI.yaml", "IMDB-BINARY.yaml", #"ZINC.yaml"
                            }

        
        for dir_path in config_base_dir.iterdir():
            curr_dir = str(dir_path).split('/')[-1]
            if dir_path.is_dir():
                config_files.extend([
                    (curr_dir, f.name) for f in dir_path.glob("*.yaml")
                    if f.name not in exclude_datasets
                ])
        return config_files

    def _load_dataset(self, data_domain: str, config_file: str) -> Tuple[Any, Dict]:
        """Load dataset with given config file.

        Parameters
        ----------
        data_domain : str
            Name of the data domain.
        config_file : str
          Name of the config file.
        
        Returns
        -------
        Tuple[Any, Dict]
          Tuple containing the dataset and dataset directory.
        """
        with hydra.initialize(
            version_base="1.3",
            config_path=self.relative_config_dir,
            job_name="run"
        ):
            print('Current config file: ', config_file)
            parameters = hydra.compose(
                config_name="run.yaml",
                overrides=[f"dataset={data_domain}/{config_file}", f"model=graph/gat"], 
                return_hydra_config=True
                
            )
            dataset_loader = hydra.utils.instantiate(parameters.dataset.loader)
            print(repr(dataset_loader))
            return dataset_loader.load()

    def test_dataset_loading_states(self):
        """Test different states and scenarios during dataset loading."""
        for config_data in self.config_files:
            data_domain, config_file = config_data
            dataset, _ = self._load_dataset(data_domain, config_file)
            
            # Test dataset size and dimensions
            if hasattr(dataset, "data"):
                assert dataset.data.x.size(0) > 0, "Empty node features"
                assert dataset.data.y.size(0) > 0, "Empty labels"
            
            # Below brakes with manual dataset
            # else: 
            #     assert dataset[0].x.size(0) > 0, "Empty node features"
            #     assert dataset[0].y.size(0) > 0, "Empty labels"
            
            # Test node feature dimensions
            if hasattr(dataset, 'num_node_features'):
                assert dataset.data.x.size(1) == dataset.num_node_features
            
            # Below brakes with manual dataset
            # # Test label dimensions
            # if hasattr(dataset, 'num_classes'):
            #     assert torch.max(dataset.data.y) < dataset.num_classes

            repr(dataset)

    
                
<|MERGE_RESOLUTION|>--- conflicted
+++ resolved
@@ -36,14 +36,11 @@
         """
         config_files = []
         config_base_dir = base_dir / "configs/dataset"
-<<<<<<< HEAD
+        # Below the datasets that have some default transforms manually overriten with no_transform,
         exclude_datasets = {"karate_club.yaml",
                             # Below the datasets that takes quite some time to load and process
                             "mantra_name.yaml", "mantra_orientation.yaml",
                             # Below the datasets that have some default transforms with we manually overriten with no_transform,
-=======
-        exclude_datasets = {# Below the datasets that have some default transforms manually overriten with no_transform,
->>>>>>> 04f9665c
                             # due to lack of default transform for domain2domain
                             "REDDIT-BINARY.yaml", "IMDB-MULTI.yaml", "IMDB-BINARY.yaml", #"ZINC.yaml"
                             }
