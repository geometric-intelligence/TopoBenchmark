--- conflicted
+++ resolved
@@ -23,28 +23,11 @@
         )
 
         params = [
-<<<<<<< HEAD
             {"mock_inmemory_init": "torch_geometric.data.InMemoryDataset.__init__"},
             {"mock_save_transform": (PreProcessor, "save_transform_parameters")},
             {"mock_load": (PreProcessor, "load")},
             {"mock_len": (PreProcessor, "__len__"), "init_args": {"return_value":3}},
             {"mock_getitem": (PreProcessor, "get"), "init_args": {"return_value": "0"}},
-=======
-            {
-                "mock": "torch_geometric.data.InMemoryDataset.__init__",
-                "alias": "mock_inmemory_init",
-            },
-            {"mock": (PreProcessor, "save_transform_parameters")},
-            {"mock": (PreProcessor, "load"), "alias": "mock_load"},
-            {
-                "mock": (PreProcessor, "__len__"),
-                "init_args": {"return_value": 3},
-            },
-            {
-                "mock": (PreProcessor, "get"),
-                "init_args": {"return_value": "0"},
-            },
->>>>>>> 8d9d0b55
         ]
         self.flow_mocker = FlowMocker(mocker, params)
 
@@ -70,52 +53,32 @@
         params = [
             {"assert_args": ("created_property", "processed_data_dir")},
             {
-<<<<<<< HEAD
                 "assert_args": ("created_property", "processed_data_dir")
             },
             {
-                "mock_inmemory_init": "torch_geometric.data.InMemoryDataset.__init__", 
+                "mock_inmemory_init": "torch_geometric.data.InMemoryDataset.__init__",
                 "assert_args": ("called_once_with", ANY, None, ANY)
-=======
-                "mock": "torch_geometric.data.InMemoryDataset.__init__",
-                "assert_args": ("called_once_with", ANY, None, ANY),
->>>>>>> 8d9d0b55
             },
             {
                 "mock_processed_paths": (PreProcessor, "processed_paths"),
                 "init_args": {"property_val": val_processed_paths},
             },
             {
-<<<<<<< HEAD
                 "mock_save_transform": (PreProcessor, "save_transform_parameters"),
                 "assert_args": ("created_property", "processed_paths")
             },
             {
                 "mock_load": (PreProcessor, "load"),
                 "assert_args": ("called_once_with", val_processed_paths[0])
-=======
-                "mock": (PreProcessor, "save_transform_parameters"),
-                "assert_args": ("created_property", "processed_paths"),
-            },
-            {
-                "mock": (PreProcessor, "load"),
-                "assert_args": ("called_once_with", val_processed_paths[0]),
->>>>>>> 8d9d0b55
             },
             {"mock_len": (PreProcessor, "__len__")},
             {"mock_getitem": (PreProcessor, "get")},
         ]
-<<<<<<< HEAD
         self.flow_mocker = FlowMocker(mocker, params)
-        self.preprocessor_with_tranform = PreProcessor(self.dataset, self.data_dir,  self.transforms_config)
+        self.preprocessor_with_tranform = PreProcessor(
+            self.dataset, self.data_dir,  self.transforms_config
+        )
         self.flow_mocker.assert_all(self.preprocessor_with_tranform)
-=======
-        flow_mocker = FlowMocker(mocker, params)
-        preprocessor_with_tranform = PreProcessor(
-            self.dataset, self.data_dir, self.transforms_config
-        )
-        flow_mocker.assert_all(preprocessor_with_tranform)
->>>>>>> 8d9d0b55
 
     @patch("topobenchmarkx.data.preprocess.preprocessor.load_inductive_splits")
     def test_load_dataset_splits_inductive(self, mock_load_inductive_splits):
