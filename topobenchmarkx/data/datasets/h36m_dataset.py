--- conflicted
+++ resolved
@@ -1,10 +1,6 @@
 """Dataset class for Human3.6M dataset (http://vision.imar.ro/human3.6m/description.php)."""
 
-<<<<<<< HEAD
-import json
-=======
 import numpy as np
->>>>>>> f08254cd
 import os
 import os.path as osp
 import shutil
@@ -182,22 +178,6 @@
         #   3) Manually plop the zip in the right folder.
         #       scp H36MDataset.zip [your path]/TopoBenchmark/topobenchmarkx/data/datasets/graph/motion/H36MDataset/raw
 
-<<<<<<< HEAD
-        # Step 2: extract file
-        step2_already_done = False
-        folder = self.raw_dir
-        if not step2_already_done:
-            filename = f"{self.name}.{self.file_format}"
-            path = osp.join(folder, filename)
-            print(path)
-            extract_zip(path, folder)
-            os.unlink(path)  # Delete zip file
-
-        # Step 3: move the extracted files to the folder with corresponding name
-        # Move files from osp.join(folder, name_download) to folder
-        step3_already_done = False
-        if not step3_already_done:
-=======
         folder = self.raw_dir
         compressed_data_filename = f"{self.name}.{self.file_format}"
         compressed_data_path = osp.join(folder, compressed_data_filename)
@@ -210,7 +190,6 @@
 
             # Step 3: move the extracted files to the folder with corresponding name
             # Move files from osp.join(folder, name_download) to folder
->>>>>>> f08254cd
             for subject_dir in os.listdir(
                 osp.join(
                     folder, "h36m"
